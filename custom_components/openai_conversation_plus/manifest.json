--- conflicted
+++ resolved
@@ -14,11 +14,7 @@
     "scrape"
   ],
   "documentation": "https://github.com/Uthagsvagen/openai_conversation_plus",
-<<<<<<< HEAD
-  "homeassistant": "2024.1.0",
-=======
   "homeassistant": "2023.8.0",
->>>>>>> 83700e35
   "integration_type": "service",
   "iot_class": "cloud_polling",
   "issue_tracker": "https://github.com/Uthagsvagen/openai_conversation_plus/issues",
